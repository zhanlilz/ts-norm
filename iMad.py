--- conflicted
+++ resolved
@@ -27,12 +27,7 @@
 import math
 
 
-<<<<<<< HEAD
-def run_MAD(image1, image2, outfile_name, band_pos1=(1,2,3,4), band_pos2=(1,2,3,4), penalty=0.0,
-            datatype_out=GDT_Float32, outdir=None):
-=======
 def run_MAD(image1, image2, outfile_name, band_pos1=(1,2,3,4), band_pos2=(1,2,3,4), penalty=0.0, outdir=None):
->>>>>>> 9273db83
     """
     Tweaked version of iMad which eschews GUI.
     General requirements still required. Input images must have same spatial and spectral dimensions.
